# -*- encoding: utf-8 -*-

import multiprocessing
import glob
import os
import re
import sys
import time

import numpy as np
import pynisher

from autosklearn.constants import STRING_TO_TASK_TYPES, \
    BINARY_CLASSIFICATION, MULTICLASS_CLASSIFICATION, \
    MULTILABEL_CLASSIFICATION, CLASSIFICATION_TASKS, REGRESSION_TASKS
   # BAC_METRIC, F1_METRIC
from autosklearn.metrics.factories import STRING_TO_METRIC
from autosklearn.evaluation.util import calculate_score
from autosklearn.util import StopWatch, Backend
from autosklearn.ensembles.ensemble_selection import EnsembleSelection
from autosklearn.util.logging_ import get_logger, setup_logger


class EnsembleBuilder(multiprocessing.Process):
    def __init__(self, autosklearn_tmp_dir, dataset_name, task_type, metric,
                 limit, output_dir, ensemble_size=None, ensemble_nbest=None,
                 seed=1, shared_mode=False, max_iterations=-1, precision="32",
                 low_precision=True):
        super(EnsembleBuilder, self).__init__()

        self.autosklearn_tmp_dir = autosklearn_tmp_dir
        self.dataset_name = dataset_name
        self.task_type = task_type
        self.metric = metric
        self.limit = limit
        self.output_dir = output_dir
        self.ensemble_size = ensemble_size
        self.ensemble_nbest = ensemble_nbest
        self.seed = seed
        self.shared_mode = shared_mode
        self.max_iterations = max_iterations
        self.precision = precision
        self.low_precision = low_precision

        logger_name = 'EnsembleBuilder(%d):%s' % (self.seed, self.dataset_name)
        self.logger = get_logger(logger_name)

    def run(self):
        buffer_time = 5
        time_left = self.limit - buffer_time
        safe_ensemble_script = pynisher.enforce_limits(
            wall_time_in_s=int(time_left), logger=self.logger)(self.main)
        safe_ensemble_script()

    def main(self):

        watch = StopWatch()
        watch.start_task('ensemble_builder')

        used_time = 0
        time_iter = 0
        index_run = 0
        num_iteration = 0
        current_num_models = 0
        last_hash = None
        current_hash = None

        backend = Backend(self.output_dir, self.autosklearn_tmp_dir)
        dir_ensemble = os.path.join(self.autosklearn_tmp_dir,
                                    '.auto-sklearn',
                                    'predictions_ensemble')
        dir_valid = os.path.join(self.autosklearn_tmp_dir,
                                 '.auto-sklearn',
                                 'predictions_valid')
        dir_test = os.path.join(self.autosklearn_tmp_dir,
                                '.auto-sklearn',
                                'predictions_test')
        paths_ = [dir_ensemble, dir_valid, dir_test]

        dir_ensemble_list_mtimes = []

        self.logger.debug('Starting main loop with %f seconds and %d iterations '
                          'left.' % (self.limit - used_time, num_iteration))
        while used_time < self.limit or (self.max_iterations > 0 and
                                         self.max_iterations >= num_iteration):
            num_iteration += 1
            self.logger.debug('Time left: %f', self.limit - used_time)
            self.logger.debug('Time last ensemble building: %f', time_iter)

            # Reload the ensemble targets every iteration, important, because cv may
            # update the ensemble targets in the cause of running auto-sklearn
            # TODO update cv in order to not need this any more!
            targets_ensemble = backend.load_targets_ensemble()

            # Load the predictions from the models
            exists = [os.path.isdir(dir_) for dir_ in paths_]
            if not exists[0]:  # all(exists):
                self.logger.debug('Prediction directory %s does not exist!' %
                              dir_ensemble)
                time.sleep(2)
                used_time = watch.wall_elapsed('ensemble_builder')
                continue

            if self.shared_mode is False:
                dir_ensemble_list = sorted(glob.glob(os.path.join(
                    dir_ensemble, 'predictions_ensemble_%s_*.npy' % self.seed)))
                if exists[1]:
                    dir_valid_list = sorted(glob.glob(os.path.join(
                        dir_valid, 'predictions_valid_%s_*.npy' % self.seed)))
                else:
                    dir_valid_list = []
                if exists[2]:
                    dir_test_list = sorted(glob.glob(os.path.join(
                        dir_test, 'predictions_test_%s_*.npy' % self.seed)))
                else:
                    dir_test_list = []
            else:
                dir_ensemble_list = sorted(os.listdir(dir_ensemble))
                dir_valid_list = sorted(os.listdir(dir_valid)) if exists[1] else []
                dir_test_list = sorted(os.listdir(dir_test)) if exists[2] else []

            # Check the modification times because predictions can be updated
            # over time!
            old_dir_ensemble_list_mtimes = dir_ensemble_list_mtimes
            dir_ensemble_list_mtimes = []

            for dir_ensemble_file in dir_ensemble_list:
                if dir_ensemble_file.endswith("/"):
                    dir_ensemble_file = dir_ensemble_file[:-1]
                basename = os.path.basename(dir_ensemble_file)
                dir_ensemble_file = os.path.join(dir_ensemble, basename)
                mtime = os.path.getmtime(dir_ensemble_file)
                dir_ensemble_list_mtimes.append(mtime)

            if len(dir_ensemble_list) == 0:
                self.logger.debug('Directories are empty')
                time.sleep(2)
                used_time = watch.wall_elapsed('ensemble_builder')
                continue

            if len(dir_ensemble_list) <= current_num_models and \
                    old_dir_ensemble_list_mtimes == dir_ensemble_list_mtimes:
                self.logger.debug('Nothing has changed since the last time')
                time.sleep(2)
                used_time = watch.wall_elapsed('ensemble_builder')
                continue

            watch.start_task('index_run' + str(index_run))
            watch.start_task('ensemble_iter_' + str(num_iteration))

            # List of num_runs (which are in the filename) which will be included
            #  later
            include_num_runs = []
            backup_num_runs = []
            model_and_automl_re = re.compile(r'_([0-9]*)_([0-9]*)\.npy$')
            if self.ensemble_nbest is not None:
                # Keeps track of the single scores of each model in our ensemble
                scores_nbest = []
                # The indices of the model that are currently in our ensemble
                indices_nbest = []
                # The names of the models
                model_names = []

            model_names_to_scores = dict()

            model_idx = 0
            for model_name in dir_ensemble_list:
                if model_name.endswith("/"):
                    model_name = model_name[:-1]
                basename = os.path.basename(model_name)

                try:
                    if self.precision is "16":
                        predictions = np.load(os.path.join(dir_ensemble, basename)).astype(dtype=np.float16)
                    elif self.precision is "32":
                        predictions = np.load(os.path.join(dir_ensemble, basename)).astype(dtype=np.float32)
                    elif self.precision is "64":
                        predictions = np.load(os.path.join(dir_ensemble, basename)).astype(dtype=np.float64)
                    else:
                        predictions = np.load(os.path.join(dir_ensemble, basename))

                    score = calculate_score(targets_ensemble, predictions,
                                            self.task_type, self.metric,
                                            predictions.shape[1])

                except Exception as e:
                    self.logger.warning('Error loading %s: %s', basename, e)
                    score = -1

                model_names_to_scores[model_name] = score
                match = model_and_automl_re.search(model_name)
                automl_seed = int(match.group(1))
                num_run = int(match.group(2))

                if self.ensemble_nbest is not None:
                    if score <= 0.001:
                        self.logger.error('Model only predicts at random: ' +
                                      model_name + ' has score: ' + str(score))
                        backup_num_runs.append((automl_seed, num_run))
                    # If we have less models in our ensemble than ensemble_nbest add
                    # the current model if it is better than random
                    elif len(scores_nbest) < self.ensemble_nbest:
                        scores_nbest.append(score)
                        indices_nbest.append(model_idx)
                        include_num_runs.append((automl_seed, num_run))
                        model_names.append(model_name)
                    else:
                        # Take the worst performing model in our ensemble so far
                        idx = np.argmin(np.array([scores_nbest]))

                        # If the current model is better than the worst model in
                        # our ensemble replace it by the current model
                        if scores_nbest[idx] < score:
                            self.logger.debug('Worst model in our ensemble: %s with '
                                          'score %f will be replaced by model %s '
                                          'with score %f', model_names[idx],
                                          scores_nbest[idx], model_name, score)
                            # Exclude the old model
                            del scores_nbest[idx]
                            scores_nbest.append(score)
                            del include_num_runs[idx]
                            del indices_nbest[idx]
                            indices_nbest.append(model_idx)
                            include_num_runs.append((automl_seed, num_run))
                            del model_names[idx]
                            model_names.append(model_name)

                        # Otherwise exclude the current model from the ensemble
                        else:
                            # include_num_runs.append(True)
                            pass

                else:
                    # Load all predictions that are better than random
                    if score <= 0.001:
                        # include_num_runs.append(True)
                        self.logger.error('Model only predicts at random: ' +
                                      model_name + ' has score: ' + str(score))
                        backup_num_runs.append((automl_seed, num_run))
                    else:
                        include_num_runs.append((automl_seed, num_run))

                model_idx += 1

            # If there is no model better than random guessing, we have to use
            # all models which do random guessing
            if len(include_num_runs) == 0:
                include_num_runs = backup_num_runs

            indices_to_model_names = dict()
            indices_to_run_num = dict()
            for i, model_name in enumerate(dir_ensemble_list):
                match = model_and_automl_re.search(model_name)
                automl_seed = int(match.group(1))
                num_run = int(match.group(2))
                if (automl_seed, num_run) in include_num_runs:
                    num_indices = len(indices_to_model_names)
                    indices_to_model_names[num_indices] = model_name
                    indices_to_run_num[num_indices] = (automl_seed, num_run)

            try:
                all_predictions_train, all_predictions_valid, all_predictions_test =\
                    self.get_all_predictions(dir_ensemble, dir_ensemble_list,
                                             dir_valid, dir_valid_list,
                                             dir_test, dir_test_list,
                                             include_num_runs,
                                             model_and_automl_re,
                                             self.precision)
            except IOError:
                self.logger.error('Could not load the predictions.')
                continue

            if len(include_num_runs) == 0:
                self.logger.error('All models do just random guessing')
                time.sleep(2)
                continue

            else:
<<<<<<< HEAD
                last_hash = current_hash
        else:
            last_hash = current_hash

        # Save the ensemble for later use in the main auto-sklearn module!
        backend.save_ensemble(ensemble, index_run, seed)

        # Save predictions for valid and test data set
        if len(dir_valid_list) == len(dir_ensemble_list):
            all_predictions_valid = np.array(all_predictions_valid)
            ensemble_predictions_valid = ensemble.predict(all_predictions_valid)
            if task_type == BINARY_CLASSIFICATION:
                ensemble_predictions_valid = ensemble_predictions_valid[:, 1]
            if low_precision:
                if task_type in [BINARY_CLASSIFICATION, MULTICLASS_CLASSIFICATION, MULTILABEL_CLASSIFICATION]:
                    ensemble_predictions_valid[ensemble_predictions_valid < 1e-4] = 0.
                if metric.name in ['bac_metric', 'f1_metric']:
                    bin_array = np.zeros(ensemble_predictions_valid.shape, dtype=np.int32)
                    if (task_type != MULTICLASS_CLASSIFICATION) or (
                        ensemble_predictions_valid.shape[1] == 1):
                        bin_array[ensemble_predictions_valid >= 0.5] = 1
                    else:
                        sample_num = ensemble_predictions_valid.shape[0]
                        for i in range(sample_num):
                            j = np.argmax(ensemble_predictions_valid[i, :])
                            bin_array[i, j] = 1
                    ensemble_predictions_valid = bin_array
                if task_type in CLASSIFICATION_TASKS:
                    if ensemble_predictions_valid.size < (20000 * 20):
                        precision = 3
                    else:
                        precision = 2
                else:
                    if ensemble_predictions_valid.size > 1000000:
                        precision = 4
                    else:
                        # File size maximally 2.1MB
                        precision = 6

            backend.save_predictions_as_txt(ensemble_predictions_valid,
                                            'valid', index_run, prefix=dataset_name,
                                            precision=precision)
        else:
            logger.info('Could not find as many validation set predictions (%d)'
                         'as ensemble predictions (%d)!.',
                        len(dir_valid_list), len(dir_ensemble_list))

        del all_predictions_valid

        if len(dir_test_list) == len(dir_ensemble_list):
            all_predictions_test = np.array(all_predictions_test)
            ensemble_predictions_test = ensemble.predict(all_predictions_test)
            if task_type == BINARY_CLASSIFICATION:
                ensemble_predictions_test = ensemble_predictions_test[:, 1]
            if low_precision:
                if task_type in [BINARY_CLASSIFICATION, MULTICLASS_CLASSIFICATION, MULTILABEL_CLASSIFICATION]:
                    ensemble_predictions_test[ensemble_predictions_test < 1e-4] = 0.
                if metric.name in ['bac_metric', 'f1_metric']:
                    bin_array = np.zeros(ensemble_predictions_test.shape,
                                         dtype=np.int32)
                    if (task_type != MULTICLASS_CLASSIFICATION) or (
                                ensemble_predictions_test.shape[1] == 1):
                        bin_array[ensemble_predictions_test >= 0.5] = 1
=======
                ensemble = EnsembleSelection(ensemble_size=self.ensemble_size,
                                             task_type=self.task_type,
                                             metric=self.metric)

                try:
                    ensemble.fit(all_predictions_train, targets_ensemble,
                                 include_num_runs)
                    self.logger.info(ensemble)

                except ValueError as e:
                    self.logger.error('Caught ValueError: ' + str(e))
                    used_time = watch.wall_elapsed('ensemble_builder')
                    time.sleep(2)
                    continue
                except IndexError as e:
                    self.logger.error('Caught IndexError: ' + str(e))
                    used_time = watch.wall_elapsed('ensemble_builder')
                    time.sleep(2)
                    continue
                except Exception as e:
                    self.logger.error('Caught error! %s', str(e))
                    used_time = watch.wall_elapsed('ensemble_builder')
                    time.sleep(2)
                    continue

                # Output the score
                self.logger.info('Training performance: %f' % ensemble.train_score_)

                self.logger.info('Building the ensemble took %f seconds' %
                            watch.wall_elapsed('ensemble_iter_' + str(num_iteration)))

            # Set this variable here to avoid re-running the ensemble builder
            # every two seconds in case the ensemble did not change
            current_num_models = len(dir_ensemble_list)

            ensemble_predictions = ensemble.predict(all_predictions_train)
            if sys.version_info[0] == 2:
                ensemble_predictions.flags.writeable = False
                current_hash = hash(ensemble_predictions.data)
            else:
                current_hash = hash(ensemble_predictions.data.tobytes())

            # Only output a new ensemble and new predictions if the output of the
            # ensemble would actually change!
            # TODO this is neither safe (collisions, tests only with the ensemble
            #  prediction, but not the ensemble), implement a hash function for
            # each possible ensemble builder.
            if last_hash is not None:
                if current_hash == last_hash:
                    self.logger.info('Ensemble output did not change.')
                    time.sleep(2)
                    continue
                else:
                    last_hash = current_hash
            else:
                last_hash = current_hash

            # Save the ensemble for later use in the main auto-sklearn module!
            backend.save_ensemble(ensemble, index_run, self.seed)

            # Save predictions for valid and test data set
            if len(dir_valid_list) == len(dir_ensemble_list):
                all_predictions_valid = np.array(all_predictions_valid)
                ensemble_predictions_valid = ensemble.predict(all_predictions_valid)
                if self.task_type == BINARY_CLASSIFICATION:
                    ensemble_predictions_valid = ensemble_predictions_valid[:, 1]
                if self.low_precision:
                    if self.task_type in [BINARY_CLASSIFICATION, MULTICLASS_CLASSIFICATION, MULTILABEL_CLASSIFICATION]:
                        ensemble_predictions_valid[ensemble_predictions_valid < 1e-4] = 0.
                    if self.metric in [BAC_METRIC, F1_METRIC]:
                        bin_array = np.zeros(ensemble_predictions_valid.shape, dtype=np.int32)
                        if (self.task_type != MULTICLASS_CLASSIFICATION) or (
                            ensemble_predictions_valid.shape[1] == 1):
                            bin_array[ensemble_predictions_valid >= 0.5] = 1
                        else:
                            sample_num = ensemble_predictions_valid.shape[0]
                            for i in range(sample_num):
                                j = np.argmax(ensemble_predictions_valid[i, :])
                                bin_array[i, j] = 1
                        ensemble_predictions_valid = bin_array
                    if self.task_type in CLASSIFICATION_TASKS:
                        if ensemble_predictions_valid.size < (20000 * 20):
                            precision = 3
                        else:
                            precision = 2
>>>>>>> 1c363e68
                    else:
                        if ensemble_predictions_valid.size > 1000000:
                            precision = 4
                        else:
                            # File size maximally 2.1MB
                            precision = 6

                backend.save_predictions_as_txt(ensemble_predictions_valid,
                                                'valid', index_run, prefix=self.dataset_name,
                                                precision=precision)
            else:
                self.logger.info('Could not find as many validation set predictions (%d)'
                             'as ensemble predictions (%d)!.',
                            len(dir_valid_list), len(dir_ensemble_list))

            del all_predictions_valid

            if len(dir_test_list) == len(dir_ensemble_list):
                all_predictions_test = np.array(all_predictions_test)
                ensemble_predictions_test = ensemble.predict(all_predictions_test)
                if self.task_type == BINARY_CLASSIFICATION:
                    ensemble_predictions_test = ensemble_predictions_test[:, 1]
                if self.low_precision:
                    if self.task_type in [BINARY_CLASSIFICATION, MULTICLASS_CLASSIFICATION, MULTILABEL_CLASSIFICATION]:
                        ensemble_predictions_test[ensemble_predictions_test < 1e-4] = 0.
                    if self.metric in [BAC_METRIC, F1_METRIC]:
                        bin_array = np.zeros(ensemble_predictions_test.shape,
                                             dtype=np.int32)
                        if (self.task_type != MULTICLASS_CLASSIFICATION) or (
                                    ensemble_predictions_test.shape[1] == 1):
                            bin_array[ensemble_predictions_test >= 0.5] = 1
                        else:
                            sample_num = ensemble_predictions_test.shape[0]
                            for i in range(sample_num):
                                j = np.argmax(ensemble_predictions_test[i, :])
                                bin_array[i, j] = 1
                        ensemble_predictions_test = bin_array
                    if self.task_type in CLASSIFICATION_TASKS:
                        if ensemble_predictions_test.size < (20000 * 20):
                            precision = 3
                        else:
                            precision = 2
                    else:
                        if ensemble_predictions_test.size > 1000000:
                            precision = 4
                        else:
                            precision = 6

                backend.save_predictions_as_txt(ensemble_predictions_test,
                                                'test', index_run, prefix=self.dataset_name,
                                                precision=precision)
            else:
                self.logger.info('Could not find as many test set predictions (%d) as '
                             'ensemble predictions (%d)!',
                            len(dir_test_list), len(dir_ensemble_list))

            del all_predictions_test

            current_num_models = len(dir_ensemble_list)
            watch.stop_task('index_run' + str(index_run))
            time_iter = watch.get_wall_dur('index_run' + str(index_run))
            used_time = watch.wall_elapsed('ensemble_builder')
            index_run += 1
        return

    def get_predictions(self, dir_path, dir_path_list, include_num_runs,
                        model_and_automl_re, precision="32"):
        result = []

        for i, model_name in enumerate(dir_path_list):
            match = model_and_automl_re.search(model_name)
            automl_seed = int(match.group(1))
            num_run = int(match.group(2))

            if model_name.endswith("/"):
                model_name = model_name[:-1]
            basename = os.path.basename(model_name)

            if (automl_seed, num_run) in include_num_runs:
                if precision == "16":
                    predictions = np.load(os.path.join(dir_path, basename)).astype(
                        dtype=np.float16)
                elif precision == "32":
                    predictions = np.load(os.path.join(dir_path, basename)).astype(
                        dtype=np.float32)
                elif precision == "64":
                    predictions = np.load(os.path.join(dir_path, basename)).astype(
                        dtype=np.float64)
                else:
                    predictions = np.load(os.path.join(dir_path, basename))
                result.append(predictions)
        return result


    def get_all_predictions(self, dir_train, dir_train_list,
                            dir_valid, dir_valid_list,
                            dir_test, dir_test_list,
                            include_num_runs,
                            model_and_automl_re, precision="32"):
        train_pred = self.get_predictions(dir_train, dir_train_list,
                                          include_num_runs,
                                          model_and_automl_re, precision)
        valid_pred = self.get_predictions(dir_valid, dir_valid_list,
                                          include_num_runs,
                                          model_and_automl_re, precision)
        test_pred = self.get_predictions(dir_test, dir_test_list,
                                         include_num_runs,
                                         model_and_automl_re, precision)
        return train_pred, valid_pred, test_pred<|MERGE_RESOLUTION|>--- conflicted
+++ resolved
@@ -276,71 +276,6 @@
                 continue
 
             else:
-<<<<<<< HEAD
-                last_hash = current_hash
-        else:
-            last_hash = current_hash
-
-        # Save the ensemble for later use in the main auto-sklearn module!
-        backend.save_ensemble(ensemble, index_run, seed)
-
-        # Save predictions for valid and test data set
-        if len(dir_valid_list) == len(dir_ensemble_list):
-            all_predictions_valid = np.array(all_predictions_valid)
-            ensemble_predictions_valid = ensemble.predict(all_predictions_valid)
-            if task_type == BINARY_CLASSIFICATION:
-                ensemble_predictions_valid = ensemble_predictions_valid[:, 1]
-            if low_precision:
-                if task_type in [BINARY_CLASSIFICATION, MULTICLASS_CLASSIFICATION, MULTILABEL_CLASSIFICATION]:
-                    ensemble_predictions_valid[ensemble_predictions_valid < 1e-4] = 0.
-                if metric.name in ['bac_metric', 'f1_metric']:
-                    bin_array = np.zeros(ensemble_predictions_valid.shape, dtype=np.int32)
-                    if (task_type != MULTICLASS_CLASSIFICATION) or (
-                        ensemble_predictions_valid.shape[1] == 1):
-                        bin_array[ensemble_predictions_valid >= 0.5] = 1
-                    else:
-                        sample_num = ensemble_predictions_valid.shape[0]
-                        for i in range(sample_num):
-                            j = np.argmax(ensemble_predictions_valid[i, :])
-                            bin_array[i, j] = 1
-                    ensemble_predictions_valid = bin_array
-                if task_type in CLASSIFICATION_TASKS:
-                    if ensemble_predictions_valid.size < (20000 * 20):
-                        precision = 3
-                    else:
-                        precision = 2
-                else:
-                    if ensemble_predictions_valid.size > 1000000:
-                        precision = 4
-                    else:
-                        # File size maximally 2.1MB
-                        precision = 6
-
-            backend.save_predictions_as_txt(ensemble_predictions_valid,
-                                            'valid', index_run, prefix=dataset_name,
-                                            precision=precision)
-        else:
-            logger.info('Could not find as many validation set predictions (%d)'
-                         'as ensemble predictions (%d)!.',
-                        len(dir_valid_list), len(dir_ensemble_list))
-
-        del all_predictions_valid
-
-        if len(dir_test_list) == len(dir_ensemble_list):
-            all_predictions_test = np.array(all_predictions_test)
-            ensemble_predictions_test = ensemble.predict(all_predictions_test)
-            if task_type == BINARY_CLASSIFICATION:
-                ensemble_predictions_test = ensemble_predictions_test[:, 1]
-            if low_precision:
-                if task_type in [BINARY_CLASSIFICATION, MULTICLASS_CLASSIFICATION, MULTILABEL_CLASSIFICATION]:
-                    ensemble_predictions_test[ensemble_predictions_test < 1e-4] = 0.
-                if metric.name in ['bac_metric', 'f1_metric']:
-                    bin_array = np.zeros(ensemble_predictions_test.shape,
-                                         dtype=np.int32)
-                    if (task_type != MULTICLASS_CLASSIFICATION) or (
-                                ensemble_predictions_test.shape[1] == 1):
-                        bin_array[ensemble_predictions_test >= 0.5] = 1
-=======
                 ensemble = EnsembleSelection(ensemble_size=self.ensemble_size,
                                              task_type=self.task_type,
                                              metric=self.metric)
@@ -410,7 +345,7 @@
                 if self.low_precision:
                     if self.task_type in [BINARY_CLASSIFICATION, MULTICLASS_CLASSIFICATION, MULTILABEL_CLASSIFICATION]:
                         ensemble_predictions_valid[ensemble_predictions_valid < 1e-4] = 0.
-                    if self.metric in [BAC_METRIC, F1_METRIC]:
+                    if self.metric.name in ['bac_metric', 'f1_metric']:
                         bin_array = np.zeros(ensemble_predictions_valid.shape, dtype=np.int32)
                         if (self.task_type != MULTICLASS_CLASSIFICATION) or (
                             ensemble_predictions_valid.shape[1] == 1):
@@ -426,7 +361,6 @@
                             precision = 3
                         else:
                             precision = 2
->>>>>>> 1c363e68
                     else:
                         if ensemble_predictions_valid.size > 1000000:
                             precision = 4
@@ -452,7 +386,7 @@
                 if self.low_precision:
                     if self.task_type in [BINARY_CLASSIFICATION, MULTICLASS_CLASSIFICATION, MULTILABEL_CLASSIFICATION]:
                         ensemble_predictions_test[ensemble_predictions_test < 1e-4] = 0.
-                    if self.metric in [BAC_METRIC, F1_METRIC]:
+                    if self.metric.name in ['bac_metric', 'f1_metric']:
                         bin_array = np.zeros(ensemble_predictions_test.shape,
                                              dtype=np.int32)
                         if (self.task_type != MULTICLASS_CLASSIFICATION) or (
