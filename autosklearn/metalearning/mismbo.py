--- conflicted
+++ resolved
@@ -35,27 +35,6 @@
     task = TASK_TYPES_TO_STRING[task]
 
     logger.warning(task)
-<<<<<<< HEAD
-    current_directory = os.path.dirname(__file__)
-    if metadata_directory is None:
-        metadata_directory = os.path.join(
-            current_directory, 'files',
-            '%s_%s_%s' % (metric, task,
-                          'sparse' if sparse is True else 'dense'))
-    logger.warning(metadata_directory)
-    # Concatenate the metafeatures!
-    mf = metafeatures_labels
-    mf.metafeature_values.update(
-        metafeatures_encoded_labels.metafeature_values)
-
-    EXCLUDE_META_FEATURES = EXCLUDE_META_FEATURES_CLASSIFICATION \
-        if task in CLASSIFICATION_TASKS else EXCLUDE_META_FEATURES_REGRESSION
-
-    metafeatures_subset = subsets['all']
-    metafeatures_subset.difference_update(EXCLUDE_META_FEATURES)
-    metafeatures_subset = list(metafeatures_subset)
-=======
->>>>>>> 1c363e68
 
     start = time.time()
     ml = MetaLearningOptimizer(
