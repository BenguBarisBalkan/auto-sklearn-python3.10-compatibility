import numpy as np

from ConfigSpace.configuration_space import ConfigurationSpace
from ConfigSpace.hyperparameters import UniformFloatHyperparameter, \
    CategoricalHyperparameter, UnParametrizedHyperparameter, \
    UniformIntegerHyperparameter
from ConfigSpace.conditions import EqualsCondition, InCondition

from autosklearn.pipeline.components.base import AutoSklearnClassificationAlgorithm
from autosklearn.pipeline.constants import *
from autosklearn.pipeline.implementations.util import softmax
from autosklearn.util.common import check_for_bool


class SGD(AutoSklearnClassificationAlgorithm):
    def __init__(self, loss, penalty, alpha, fit_intercept, tol,
                 learning_rate, l1_ratio=0.15, epsilon=0.1,
                 eta0=0.01, power_t=0.5, average=False, random_state=None):
        self.loss = loss
        self.penalty = penalty
        self.alpha = alpha
        self.fit_intercept = fit_intercept
        self.tol = tol
        self.learning_rate = learning_rate
        self.l1_ratio = l1_ratio
        self.epsilon = epsilon
        self.eta0 = eta0
        self.power_t = power_t
        self.random_state = random_state
        self.average = average
        self.estimator = None

    def fit(self, X, y, sample_weight=None):
        n_iter = 2
        self.iterative_fit(X, y, n_iter=n_iter, sample_weight=sample_weight,
                           refit=True)
        while not self.configuration_fully_fitted():
            n_iter *= 2
            self.iterative_fit(X, y, n_iter=n_iter, sample_weight=sample_weight)

        return self

    def iterative_fit(self, X, y, n_iter=2, refit=False, sample_weight=None):
        from sklearn.linear_model.stochastic_gradient import SGDClassifier

        # Need to fit at least two iterations, otherwise early stopping will not
        # work because we cannot determine whether the algorithm actually
        # converged. The only way of finding this out is if the sgd spends less
        # iterations than max_iter. If max_iter == 1, it has to spend at least
        # one iteration and will always spend at least one iteration, so we
        # cannot know about convergence.

        if refit:
            self.estimator = None

        if self.estimator is None:
            self.fully_fit_ = False

            self.alpha = float(self.alpha)
            self.l1_ratio = float(self.l1_ratio) if self.l1_ratio is not None else 0.15
            self.epsilon = float(self.epsilon) if self.epsilon is not None else 0.1
            self.eta0 = float(self.eta0)
<<<<<<< HEAD
            self.power_t = float(self.power_t) if self.power_t is not None else 0.5
            self.average = self.average == 'True'
=======
            self.power_t = float(self.power_t) if self.power_t is not None else 0.25
            self.average = check_for_bool(self.average)
            self.fit_intercept = check_for_bool(self.fit_intercept)
>>>>>>> 7a8b2cf3
            self.tol = float(self.tol)

            self.estimator = SGDClassifier(loss=self.loss,
                                           penalty=self.penalty,
                                           alpha=self.alpha,
                                           fit_intercept=self.fit_intercept,
                                           max_iter=n_iter,
                                           tol=self.tol,
                                           learning_rate=self.learning_rate,
                                           l1_ratio=self.l1_ratio,
                                           epsilon=self.epsilon,
                                           eta0=self.eta0,
                                           power_t=self.power_t,
                                           shuffle=True,
                                           average=self.average,
                                           random_state=self.random_state,
                                           warm_start=True)
            self.estimator.fit(X, y, sample_weight=sample_weight)
        else:
            self.estimator.max_iter += n_iter
            self.estimator._validate_params()
            self.estimator._partial_fit(
                X, y,
                alpha=self.estimator.alpha,
                C=1.0,
                loss=self.estimator.loss,
                learning_rate=self.estimator.learning_rate,
                max_iter=n_iter,
                sample_weight=sample_weight,
                classes=None,
                coef_init=None,
                intercept_init=None
            )

        if self.estimator._max_iter >= 1000 or n_iter > self.estimator.n_iter_:
            self.fully_fit_ = True

        return self

    def configuration_fully_fitted(self):
        if self.estimator is None:
            return False
        elif not hasattr(self, 'fully_fit_'):
            return False
        else:
            return self.fully_fit_

    def predict(self, X):
        if self.estimator is None:
            raise NotImplementedError()
        return self.estimator.predict(X)

    def predict_proba(self, X):
        if self.estimator is None:
            raise NotImplementedError()

        if self.loss in ["log", "modified_huber"]:
            return self.estimator.predict_proba(X)
        else:
            df = self.estimator.decision_function(X)
            return softmax(df)

    @staticmethod
    def get_properties(dataset_properties=None):
        return {'shortname': 'SGD Classifier',
                'name': 'Stochastic Gradient Descent Classifier',
                'handles_regression': False,
                'handles_classification': True,
                'handles_multiclass': True,
                'handles_multilabel': False,
                'is_deterministic': True,
                'input': (DENSE, SPARSE, UNSIGNED_DATA),
                'output': (PREDICTIONS,)}

    @staticmethod
    def get_hyperparameter_search_space(dataset_properties=None):
        cs = ConfigurationSpace()

        loss = CategoricalHyperparameter("loss",
            ["hinge", "log", "modified_huber", "squared_hinge", "perceptron"],
            default_value="log")
        penalty = CategoricalHyperparameter(
            "penalty", ["l1", "l2", "elasticnet"], default_value="l2")
        alpha = UniformFloatHyperparameter(
            "alpha", 1e-7, 1e-1, log=True, default_value=0.0001)
        l1_ratio = UniformFloatHyperparameter(
            "l1_ratio", 1e-9, 1,  log=True, default_value=0.15)
        fit_intercept = UnParametrizedHyperparameter("fit_intercept", "True")
        tol = UniformFloatHyperparameter("tol", 1e-5, 1e-1, log=True,
                                         default_value=1e-4)
        epsilon = UniformFloatHyperparameter(
            "epsilon", 1e-5, 1e-1, default_value=1e-4, log=True)
        learning_rate = CategoricalHyperparameter(
            "learning_rate", ["optimal", "invscaling", "constant"],
            default_value="invscaling")
        eta0 = UniformFloatHyperparameter(
            "eta0", 1e-7, 1e-1, default_value=0.01, log=True)
        power_t = UniformFloatHyperparameter("power_t", 1e-5, 1,
                                             default_value=0.5)
        average = CategoricalHyperparameter(
            "average", ["False", "True"], default_value="False")
        cs.add_hyperparameters([loss, penalty, alpha, l1_ratio, fit_intercept,
                                tol, epsilon, learning_rate, eta0, power_t,
                                average])

        # TODO add passive/aggressive here, although not properly documented?
        elasticnet = EqualsCondition(l1_ratio, penalty, "elasticnet")
        epsilon_condition = EqualsCondition(epsilon, loss, "modified_huber")

        power_t_condition = EqualsCondition(power_t, learning_rate, "invscaling")

        # eta0 is only relevant if learning_rate!='optimal' according to code
        # https://github.com/scikit-learn/scikit-learn/blob/0.19.X/sklearn/linear_model/sgd_fast.pyx#L603
        eta0_in_inv_con = InCondition(eta0, learning_rate, ["invscaling",
                                                            "constant"])
        cs.add_conditions([elasticnet, epsilon_condition, power_t_condition,
                           eta0_in_inv_con])

        return cs
<|MERGE_RESOLUTION|>--- conflicted
+++ resolved
@@ -60,14 +60,9 @@
             self.l1_ratio = float(self.l1_ratio) if self.l1_ratio is not None else 0.15
             self.epsilon = float(self.epsilon) if self.epsilon is not None else 0.1
             self.eta0 = float(self.eta0)
-<<<<<<< HEAD
             self.power_t = float(self.power_t) if self.power_t is not None else 0.5
-            self.average = self.average == 'True'
-=======
-            self.power_t = float(self.power_t) if self.power_t is not None else 0.25
             self.average = check_for_bool(self.average)
             self.fit_intercept = check_for_bool(self.fit_intercept)
->>>>>>> 7a8b2cf3
             self.tol = float(self.tol)
 
             self.estimator = SGDClassifier(loss=self.loss,
