__author__ = 'feurerm'

import copy
import numpy as np
import StringIO
import unittest

import sklearn.datasets
import sklearn.decomposition
import sklearn.ensemble
import sklearn.svm

from HPOlibConfigSpace.configuration_space import ConfigurationSpace
from HPOlibConfigSpace.hyperparameters import CategoricalHyperparameter

from AutoSklearn.autosklearn import AutoSklearnClassifier
from AutoSklearn.components.classification_base import AutoSklearnClassificationAlgorithm
from AutoSklearn.components.preprocessor_base import AutoSklearnPreprocessingAlgorithm
import AutoSklearn.components.classification as classification_components
import AutoSklearn.components.preprocessing as preprocessing_components
from AutoSklearn.util import get_dataset

class TestAutoSKlearnClassifier(unittest.TestCase):
    # TODO: test for both possible ways to initialize AutoSklearn
    # parameters and other...

    def test_find_classifiers(self):
        classifiers = classification_components._classifiers
        self.assertGreaterEqual(len(classifiers), 1)
        for key in classifiers:
            self.assertIn(AutoSklearnClassificationAlgorithm,
                            classifiers[key].__bases__)

    def test_find_preprocessors(self):
        preprocessors = preprocessing_components._preprocessors
        self.assertGreaterEqual(len(preprocessors),  1)
        for key in preprocessors:
            self.assertIn(AutoSklearnPreprocessingAlgorithm,
                            preprocessors[key].__bases__)

    def test_get_hyperparameter_search_space(self):
        config = AutoSklearnClassifier.get_hyperparameter_search_space()
        self.assertIsInstance(config, ConfigurationSpace)

    def test_default_configuration(self):
        for i in range(2):
            cs = AutoSklearnClassifier.get_hyperparameter_search_space()
            default = cs.get_default_configuration()
            X_train, Y_train, X_test, Y_test = get_dataset(dataset='iris')
            auto = AutoSklearnClassifier(default)
            auto = auto.fit(X_train, Y_train)
<<<<<<< HEAD
            predictions = auto.predict(copy.deepcopy(X_test))
            accuracy = sklearn.metrics.accuracy_score(predictions, Y_test)
            self.assertAlmostEqual(0.94, accuracy)
            model_score = auto.score(copy.deepcopy(X_test), Y_test)
            self.assertEqual(model_score, accuracy)
=======
            predictions = auto.predict(X_test)
            self.assertAlmostEqual(0.94,
                sklearn.metrics.accuracy_score(predictions, Y_test))
            scores = auto.predict_proba(X_test)
>>>>>>> d51563b3

    def test_get_hyperparameter_search_space(self):
        cs = AutoSklearnClassifier.get_hyperparameter_search_space()
        conditions = cs.get_conditions()
        hyperparameters = cs.get_hyperparameters()
        self.assertEqual(68, len(hyperparameters))
        self.assertEqual(len(hyperparameters) - 4, len(conditions))

    def test_get_hyperparameter_search_space_include_exclude_models(self):
        cs = AutoSklearnClassifier.get_hyperparameter_search_space(
            include_classifiers=['libsvm_svc'])
        self.assertEqual(cs.get_hyperparameter('classifier'),
            CategoricalHyperparameter('classifier', ['libsvm_svc']))

        cs = AutoSklearnClassifier.get_hyperparameter_search_space(
            exclude_classifiers=['libsvm_svc'])
        self.assertNotIn('libsvm_svc', str(cs))

        cs = AutoSklearnClassifier.get_hyperparameter_search_space(
            include_preprocessors=['pca'])
        self.assertEqual(cs.get_hyperparameter('preprocessor'),
            CategoricalHyperparameter('preprocessor', ["None", 'pca']))

        cs = AutoSklearnClassifier.get_hyperparameter_search_space(
            exclude_preprocessors=['pca'])
        self.assertNotIn('pca', str(cs))

    def test_get_hyperparameter_search_space_dataset_properties(self):
        full_cs = AutoSklearnClassifier.get_hyperparameter_search_space()
        cs_mc = AutoSklearnClassifier.get_hyperparameter_search_space(
            multiclass=True)
        self.assertEqual(full_cs, cs_mc)

        cs_ml = AutoSklearnClassifier.get_hyperparameter_search_space(
            multilabel=True)
        self.assertNotIn('k_nearest_neighbors', str(cs_ml))
        self.assertNotIn('liblinear', str(cs_ml))
        self.assertNotIn('libsvm_svc', str(cs_ml))
        self.assertNotIn('sgd', str(cs_ml))

        cs_sp = AutoSklearnClassifier.get_hyperparameter_search_space(
            sparse=True)
        self.assertNotIn('extra_trees', str(cs_sp))
        self.assertNotIn('gradient_boosting', str(cs_sp))
        self.assertNotIn('random_forest', str(cs_sp))

        cs_mc_ml = AutoSklearnClassifier.get_hyperparameter_search_space(
            multiclass=True, multilabel=True)
        self.assertEqual(cs_ml, cs_mc_ml)

        self.assertRaisesRegexp(ValueError,
                                "No classifier to build a configuration space "
                                "for...", AutoSklearnClassifier.
                                get_hyperparameter_search_space,
                                multiclass=True, multilabel=True, sparse=True)

    @unittest.skip("test_check_random_state Not yet Implemented")
    def test_check_random_state(self):
        raise NotImplementedError()

    @unittest.skip("test_validate_input_X Not yet Implemented")
    def test_validate_input_X(self):
        raise NotImplementedError()

    @unittest.skip("test_validate_input_Y Not yet Implemented")
    def test_validate_input_Y(self):
        raise NotImplementedError()

    def test_set_params(self):
        pass

    def test_get_params(self):
        pass<|MERGE_RESOLUTION|>--- conflicted
+++ resolved
@@ -49,24 +49,16 @@
             X_train, Y_train, X_test, Y_test = get_dataset(dataset='iris')
             auto = AutoSklearnClassifier(default)
             auto = auto.fit(X_train, Y_train)
-<<<<<<< HEAD
-            predictions = auto.predict(copy.deepcopy(X_test))
-            accuracy = sklearn.metrics.accuracy_score(predictions, Y_test)
-            self.assertAlmostEqual(0.94, accuracy)
-            model_score = auto.score(copy.deepcopy(X_test), Y_test)
-            self.assertEqual(model_score, accuracy)
-=======
             predictions = auto.predict(X_test)
             self.assertAlmostEqual(0.94,
                 sklearn.metrics.accuracy_score(predictions, Y_test))
             scores = auto.predict_proba(X_test)
->>>>>>> d51563b3
 
     def test_get_hyperparameter_search_space(self):
         cs = AutoSklearnClassifier.get_hyperparameter_search_space()
         conditions = cs.get_conditions()
         hyperparameters = cs.get_hyperparameters()
-        self.assertEqual(68, len(hyperparameters))
+        self.assertEqual(67, len(hyperparameters))
         self.assertEqual(len(hyperparameters) - 4, len(conditions))
 
     def test_get_hyperparameter_search_space_include_exclude_models(self):
